--- conflicted
+++ resolved
@@ -4,13 +4,8 @@
 
 ## Shared conventions (read this slowly – skipping any bullet will break the feeds)
 
-<<<<<<< HEAD
 - **Runtime environment**: All scrapers use Python 3.11+ with `requests` and, when needed, `beautifulsoup4`. We standardize on a single `requests.Session` per run with a desktop User-Agent and exponential backoff around transient HTTP errors (429/5xx). **Always** log major milestones (collection page counts, Searchspring/Algolia pagination, fallbacks) in the command prompt while the script is running so stalled runs are obvious.
 - **Output layout**: Every script defines `BASE_DIR = Path(__file__).resolve().parent`, `OUTPUT_DIR = BASE_DIR / "Output"`, and a brand-specific `LOG_PATH`. `OUTPUT_DIR` is created up front and all exports are timestamped `BRAND_YYYY-MM-DD_HH-MM-SS.csv` (24-hour clock). Logs append to `[brand]_run.log` in the same directory and gracefully fall back if the preferred path is unavailable.
-=======
-- **Runtime environment**: All scrapers use Python 3.11+ with `requests` and, when needed, `beautifulsoup4`. We standardize on a single `requests.Session` per run with a desktop User-Agent and exponential backoff around transient HTTP errors (429/5xx).Log major milestones (collection page counts, Searchspring/Algolia pagination, fallbacks) in the command prompt while the script is running.
-- **Output layout**: Every script defines `BASE_DIR = Path(__file__).resolve().parent`, `OUTPUT_DIR = BASE_DIR / "Output"`, and a brand-specific `LOG_PATH`. `OUTPUT_DIR` is created up front and all exports are timestamped `BRAND_YYYY-MM-DD_HH-MM-SS.csv` (24-hour clock). Logs append to `[brand]_run.log` in the same directory and gracefully falls back if the preferred path is unavailable.
->>>>>>> 77c48e03
 - **Logging fallbacks**: When configuring logging handlers, always attempt to open the primary log file inside a try/except block and fall back to `OUTPUT_DIR / "[brand]_run.log"` (or stream-only logging) if the primary path is locked. Emit a warning so the automation log explains which destination is active. Apply this pattern to every new scraper.
 - **CSV schema**: Start from the baseline schema
   `Style Id, Handle, Published At, Product, Style Name, Product Type, Tags,
