#!/usr/bin/env python3
"""Variant inventory exporter for AG Jeans women's denim."""

from __future__ import annotations

import csv
import os
import re
import time
from datetime import datetime
from html import unescape
from typing import Any, Dict, Iterable, List, Optional, Tuple

import requests

BASE_URL = "https://www.agjeans.com"
COLLECTION_PATH = "/collections/womens-jeans/products.json"
ALGOLIA_OBJECTS_URL = "https://ao8siisku6-dsn.algolia.net/1/indexes/*/objects"
ALGOLIA_HEADERS = {
    "X-Algolia-API-Key": "765ac45b27cdb1c591c28fd00d1bdf70",
    "X-Algolia-Application-Id": "AO8SIISKU6",
    "Content-Type": "application/json",
}

SCRIPT_DIR = os.path.dirname(os.path.abspath(__file__))
OUTPUT_DIR = os.path.join(SCRIPT_DIR, "Output")
LOG_PATH = os.path.join(OUTPUT_DIR, "agjeans_run.log")

CSV_HEADERS = [
    "Style Id",
    "Handle",
    "Published At",
    "Product",
    "Style Name",
    "Product Type",
    "Tags",
    "Vendor",
    "Description",
    "Variant Title",
    "Color",
    "Size",
    "Inseam",
    "Rise",
    "Leg Opening",
    "Price",
    "Compare at Price",
    "Price Range",
    "Available for Sale",
    "Quantity Available",
    "Quantity of style",
    "SKU - Shopify",
    "SKU - Brand",
    "Barcode",
    "Image URL",
    "SKU URL",
    "Jean Style",
    "Hem Style",
    "Inseam Label",
    "Rise Label",
    "Color - Simplified",
    "Fabric Source",
    "Stretch",
]

USER_AGENT = (
    "Mozilla/5.0 (Windows NT 10.0; Win64; x64) "
    "AppleWebKit/537.36 (KHTML, like Gecko) "
    "Chrome/127.0.0.0 Safari/537.36"
)

os.makedirs(OUTPUT_DIR, exist_ok=True)

_session: Optional[requests.Session] = None


def get_session() -> requests.Session:
    global _session
    if _session is None:
        s = requests.Session()
        s.headers.update({"User-Agent": USER_AGENT})
        s.trust_env = False
        _session = s
    return _session


def log(message: str) -> None:
    timestamp = datetime.now().strftime("%Y-%m-%d %H:%M:%S")
    line = f"[{timestamp}] {message}"
    print(line, flush=True)
    try:
        with open(LOG_PATH, "a", encoding="utf-8") as handle:
            handle.write(line + "\n")
    except OSError:
        pass


TRANSIENT_STATUSES = {429, 500, 502, 503, 504}


def get_with_retry(url: str, *, params: Optional[Dict[str, Any]] = None, expect_json: bool = True) -> Any:
    session = get_session()
    for attempt in range(5):
        try:
            resp = session.get(url, params=params, timeout=40)
        except requests.RequestException as exc:
            if attempt == 4:
                raise
            sleep_for = 1.5 * (attempt + 1)
            log(f"[retry] GET {url} ({exc!r}) -> sleep {sleep_for:.1f}s")
            time.sleep(sleep_for)
            continue

        if resp.status_code in TRANSIENT_STATUSES:
            if attempt == 4:
                resp.raise_for_status()
            sleep_for = 1.5 * (attempt + 1)
            log(f"[retry] GET {url} status {resp.status_code} -> sleep {sleep_for:.1f}s")
            time.sleep(sleep_for)
            continue

        resp.raise_for_status()
        return resp.json() if expect_json else resp.text

    raise RuntimeError("GET retry loop exhausted")


def post_with_retry(url: str, payload: Dict[str, Any]) -> Dict[str, Any]:
    session = get_session()
    for attempt in range(5):
        try:
            resp = session.post(url, headers=ALGOLIA_HEADERS, json=payload, timeout=40)
        except requests.RequestException as exc:
            if attempt == 4:
                raise
            sleep_for = 1.5 * (attempt + 1)
            log(f"[retry] POST {url} ({exc!r}) -> sleep {sleep_for:.1f}s")
            time.sleep(sleep_for)
            continue

        if resp.status_code in TRANSIENT_STATUSES:
            if attempt == 4:
                resp.raise_for_status()
            sleep_for = 1.5 * (attempt + 1)
            log(f"[retry] POST {url} status {resp.status_code} -> sleep {sleep_for:.1f}s")
            time.sleep(sleep_for)
            continue

        resp.raise_for_status()
        return resp.json()

    raise RuntimeError("POST retry loop exhausted")


def parse_published_at(raw: Optional[str]) -> str:
    if not raw:
        return ""
    try:
        dt = datetime.fromisoformat(raw.replace("Z", "+00:00"))
        return dt.strftime("%m/%d/%y")
    except Exception:
        match = re.search(r"(\d{4})-(\d{2})-(\d{2})", raw)
        if match:
            year, month, day = match.groups()
            return f"{month}/{day}/{year[-2:]}"
    return ""


def format_price(raw: Any) -> str:
    if raw in (None, ""):
        return ""
    text = str(raw).strip()
    if not text:
        return ""
    if text.startswith("$"):
        text = text[1:]
    text = text.replace(",", "")
    try:
        value = float(text)
    except ValueError:
        try:
            value = float(int(text))
        except Exception:
            return str(raw)
    if value > 999 and value % 100 == 0 and len(text) > 4:
        value = value / 100
    return f"${value:.2f}"


def clean_html_text(raw_html: Optional[str]) -> str:
    if not raw_html:
        return ""
    soup = BeautifulSoup(unescape(raw_html), "html.parser")
    return soup.get_text(" ", strip=True)


def normalize_measurement_value(raw: Any) -> str:
    if raw in (None, ""):
        return ""
<<<<<<< HEAD
=======
    text = str(raw).strip()
    if not text:
        return ""

    cleaned = re.sub(r"[^0-9./\s]", " ", text)
    tokens = [tok for tok in cleaned.replace("\u200b", " ").split() if tok]
    if not tokens:
        return ""

    total = 0.0
    valid = False
    for token in tokens:
        if "/" in token:
            try:
                numerator, denominator = token.split("/", 1)
                total += float(numerator) / float(denominator)
                valid = True
                continue
            except (ValueError, ZeroDivisionError):
                return ""
        try:
            total += float(token)
            valid = True
        except ValueError:
            return ""

    if not valid:
        return ""

    if total.is_integer():
        return str(int(total))
    return f"{total:.2f}".rstrip("0").rstrip(".")


def stringify_identifier(value: Any) -> str:
    if value in (None, ""):
        return ""
>>>>>>> 7a1de5db
    if isinstance(value, str):
        return value
    if isinstance(value, float):
        if value.is_integer():
            return str(int(value))
        return format(value, "f").rstrip("0").rstrip(".")
    return str(value)


def get_measurements(handle: str) -> Tuple[str, str]:
    """Daily run skips PDP measurement scraping to avoid DNS failures."""
    return "", ""


def fetch_collection_products() -> List[Dict[str, Any]]:
    products: List[Dict[str, Any]] = []
    seen: set[str] = set()
    page = 1

    while True:
        params = {"limit": 250, "page": page}
        url = f"{BASE_URL}{COLLECTION_PATH}"
        log(f"[collection] page {page}")
        data = get_with_retry(url, params=params)
        page_products = data.get("products") or []
        if not page_products:
            log("[collection] no products returned -> stop")
            break

        new_items = [p for p in page_products if p.get("handle") not in seen]
        for prod in new_items:
            seen.add(prod.get("handle", ""))
            products.append(prod)
        log(f"[collection] added {len(new_items)} / {len(page_products)} items")
        if not new_items:
            break
        page += 1
        time.sleep(0.4)

    log(f"[collection] total unique products: {len(products)}")
    return products


def normalize_sku(value: Any) -> str:
    if value in (None, ""):
        return ""
    return str(value).strip().upper()


def fetch_algolia_variants(
    variant_ids: Iterable[Any],
) -> Tuple[Dict[str, Dict[str, Any]], Dict[str, Dict[str, Any]]]:
    """Return Algolia records keyed by SKU and variant (object) ID."""

    sku_map: Dict[str, Dict[str, Any]] = {}
    id_map: Dict[str, Dict[str, Any]] = {}
    chunk: List[str] = []

    def flush_chunk(requests_chunk: List[str]) -> None:
        if not requests_chunk:
            return

        payload = {
            "requests": [
                {"indexName": "shopify_main_products", "objectID": object_id}
                for object_id in requests_chunk
            ]
        }

        response = post_with_retry(ALGOLIA_OBJECTS_URL, payload)
        for result in response.get("results", []):
            if not isinstance(result, dict):
                continue
            if result.get("status") == 404:
                # Missing object
                continue
            object_id = stringify_identifier(result.get("objectID"))
            if object_id:
                id_map[object_id] = result
            sku_key = normalize_sku(result.get("sku"))
            if sku_key:
                sku_map[sku_key] = result

    for variant_id in variant_ids:
        object_id = stringify_identifier(variant_id)
        if not object_id:
            continue
        chunk.append(object_id)
        if len(chunk) >= 50:
            flush_chunk(chunk)
            chunk = []

    if chunk:
        flush_chunk(chunk)

    log(
        f"[algolia] hydrated {len(id_map)} variant records via direct object lookups"
    )
    return sku_map, id_map


def coerce_tags(value: Any) -> str:
    if not value:
        return ""
    if isinstance(value, list):
        return ", ".join(str(v) for v in value)
    return str(value)


def named_tag_value(hit: Dict[str, Any], key: str) -> str:
    tags = hit.get("named_tags") or {}
    value = tags.get(key)
    if isinstance(value, dict):
        if "value" in value:
            return stringify_identifier(value.get("value"))
        return ", ".join(str(v) for v in value.values() if v not in (None, ""))
    if isinstance(value, list):
        return ", ".join(str(v) for v in value if v is not None)
    return str(value) if value not in (None, "") else ""


def determine_style_total(
    variants: Iterable[Dict[str, Any]],
    algolia_id_map: Dict[str, Dict[str, Any]],
) -> str:
    totals: List[str] = []
    for variant in variants:
        variant_id = stringify_identifier((variant or {}).get("id"))
        if not variant_id:
            continue
        hit = algolia_id_map.get(variant_id)
        if not hit:
            continue
        total = hit.get("variants_inventory_count")
        if isinstance(total, (int, float)):
            totals.append(str(int(total)))
        elif isinstance(total, str) and total.strip():
            totals.append(total.strip())
    if totals:
        # values should match across variants; return the first non-empty entry
        return totals[0]

    summed = 0
    found_any = False
    for variant in variants:
        variant_id = stringify_identifier((variant or {}).get("id"))
        if not variant_id:
            continue
        hit = algolia_id_map.get(variant_id)
        if not hit:
            continue
        qty = hit.get("inventory_quantity")
        if isinstance(qty, (int, float)):
            summed += int(qty)
            found_any = True
        elif isinstance(qty, str) and qty.strip().isdigit():
            summed += int(qty.strip())
            found_any = True
    if found_any:
        return str(summed)
    return ""


def get_variant_image_url(variant: Dict[str, Any], product_images: List[Dict[str, Any]]) -> str:
    featured = variant.get("featured_image") or {}
    src = featured.get("src")
    if src:
        return src
    if product_images:
        first = product_images[0]
        if isinstance(first, dict):
            return first.get("src", "")
    return ""


def collect_algolia_fields(
    variant: Dict[str, Any],
    sku_map: Dict[str, Dict[str, Any]],
    id_map: Dict[str, Dict[str, Any]],
) -> Dict[str, str]:
    sku_value = normalize_sku((variant or {}).get("sku"))
    variant_id = stringify_identifier((variant or {}).get("id"))
    hit = {}
    if sku_value:
        hit = sku_map.get(sku_value, {})
    if not hit and variant_id:
        hit = id_map.get(variant_id, {})

    fields = {
        "Style Name": named_tag_value(hit, "Product"),
        "Product Type": named_tag_value(hit, "Category"),
        "Price Range": stringify_identifier(hit.get("price_range")),
        "Quantity Available": stringify_identifier(hit.get("inventory_quantity")),
        "Quantity of style": stringify_identifier(hit.get("variants_inventory_count")),
        "Barcode": stringify_identifier(hit.get("barcode")),
        "Jean Style": named_tag_value(hit, "Fit"),
        "Hem Style": named_tag_value(hit, "Hem"),
        "Inseam Label": named_tag_value(hit, "Length"),
        "Rise Label": named_tag_value(hit, "Rise"),
        "Color - Simplified": named_tag_value(hit, "Wash"),
        "Fabric Source": named_tag_value(hit, "Mill"),
        "Stretch": named_tag_value(hit, "Stretch"),
    }

    return fields


def assemble_rows(
    products: List[Dict[str, Any]],
    algolia_map: Dict[str, Dict[str, Any]],
    algolia_id_map: Dict[str, Dict[str, Any]],
) -> List[Dict[str, Any]]:
    rows: List[Dict[str, Any]] = []
    for product in products:
        handle = product.get("handle", "")
        rise, leg_opening = get_measurements(handle)
        published_at = parse_published_at(product.get("published_at"))
        description = clean_html_text(product.get("body_html"))
        tags = coerce_tags(product.get("tags"))
        style_total = determine_style_total(
            product.get("variants", []), algolia_id_map
        )

        for variant in product.get("variants", []):
            variant_id = stringify_identifier(variant.get("id"))
            algolia_fields = collect_algolia_fields(
                variant, algolia_map, algolia_id_map
            )

            product_title = product.get("title", "")
            color = variant.get("option1") or ""
            product_name = f"{product_title} - {color}" if color else product_title
            variant_title = variant.get("title", "")
            full_variant_title = (
                f"{product_title} - {variant_title}" if variant_title else product_title
            )

            row = {
                "Style Id": stringify_identifier(product.get("id")),
                "Handle": handle,
                "Published At": published_at,
                "Product": product_name,
                "Style Name": algolia_fields["Style Name"],
                "Product Type": algolia_fields["Product Type"],
                "Tags": tags,
                "Vendor": product.get("vendor", ""),
                "Description": description,
                "Variant Title": full_variant_title,
                "Color": color,
                "Size": variant.get("option2", ""),
                "Inseam": normalize_measurement_value(variant.get("option3")),
                "Rise": rise,
                "Leg Opening": leg_opening,
                "Price": format_price(variant.get("price")),
                "Compare at Price": format_price(variant.get("compare_at_price")),
                "Price Range": algolia_fields["Price Range"],
                "Available for Sale": "TRUE" if variant.get("available") else "FALSE",
                "Quantity Available": algolia_fields["Quantity Available"],
                "Quantity of style": algolia_fields["Quantity of style"] or style_total,
                "SKU - Shopify": variant_id,
                "SKU - Brand": variant.get("sku", ""),
                "Barcode": algolia_fields["Barcode"],
                "Image URL": get_variant_image_url(variant, product.get("images", [])),
                "SKU URL": f"{BASE_URL}/products/{handle}",
                "Jean Style": algolia_fields["Jean Style"],
                "Hem Style": algolia_fields["Hem Style"],
                "Inseam Label": algolia_fields["Inseam Label"],
                "Rise Label": algolia_fields["Rise Label"],
                "Color - Simplified": algolia_fields["Color - Simplified"],
                "Fabric Source": algolia_fields["Fabric Source"],
                "Stretch": algolia_fields["Stretch"],
            }

            rows.append(row)

    return rows


def write_csv(rows: List[Dict[str, Any]]) -> str:
    if not rows:
        raise ValueError("No data rows to write")
    timestamp = datetime.now().strftime("%Y-%m-%d_%H-%M-%S")
    filename = f"AGJEANS_{timestamp}.csv"
    path = os.path.join(OUTPUT_DIR, filename)
    with open(path, "w", newline="", encoding="utf-8") as handle:
        writer = csv.DictWriter(handle, fieldnames=CSV_HEADERS, extrasaction="ignore")
        writer.writeheader()
        for row in rows:
            writer.writerow(row)
    return path


def main() -> None:
    log("[start] AG Jeans inventory export")
    products = fetch_collection_products()
    variant_ids: List[str] = []
    seen_ids: set[str] = set()
    for product in products:
        for variant in product.get("variants", []):
            object_id = stringify_identifier(variant.get("id"))
            if not object_id or object_id in seen_ids:
                continue
            seen_ids.add(object_id)
            variant_ids.append(object_id)

    sku_map, id_map = fetch_algolia_variants(variant_ids)
    rows = assemble_rows(products, sku_map, id_map)
    csv_path = write_csv(rows)
    log(f"[done] wrote {len(rows)} rows -> {csv_path}")


if __name__ == "__main__":
    main()<|MERGE_RESOLUTION|>--- conflicted
+++ resolved
@@ -196,8 +196,6 @@
 def normalize_measurement_value(raw: Any) -> str:
     if raw in (None, ""):
         return ""
-<<<<<<< HEAD
-=======
     text = str(raw).strip()
     if not text:
         return ""
@@ -235,7 +233,6 @@
 def stringify_identifier(value: Any) -> str:
     if value in (None, ""):
         return ""
->>>>>>> 7a1de5db
     if isinstance(value, str):
         return value
     if isinstance(value, float):
